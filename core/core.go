--- conflicted
+++ resolved
@@ -17,12 +17,8 @@
 	"github.com/0xProject/0x-mesh/zeroex/orderwatch"
 	"github.com/ethereum/go-ethereum/common"
 	"github.com/ethereum/go-ethereum/ethclient"
-<<<<<<< HEAD
 	"github.com/ethereum/go-ethereum/event"
-	"github.com/ethereum/go-ethereum/rpc"
-=======
 	ethrpc "github.com/ethereum/go-ethereum/rpc"
->>>>>>> 57374e4c
 	peerstore "github.com/libp2p/go-libp2p-peerstore"
 	log "github.com/sirupsen/logrus"
 )
@@ -231,19 +227,10 @@
 			continue
 		}
 
-<<<<<<< HEAD
-	alreadyStored, err := app.orderAlreadyStored(orderInfo.OrderHash)
-	if err != nil {
-		return err
-	}
-	if alreadyStored {
-		return nil
-=======
 		err = app.orderWatcher.Watch(orderInfo)
 		if err != nil {
 			return nil, err
 		}
->>>>>>> 57374e4c
 	}
 	return addOrderResponse, nil
 }
