--- conflicted
+++ resolved
@@ -2,14 +2,11 @@
 
 ## Upcoming release
 
-<<<<<<< HEAD
-=======
 ### Bug fixes 🐞 
 
 - Fixed bug where block number would sometimes be converted to hex with a leading zero, an invalid hex value per the [Ethereum JSON-RPC specification](https://github.com/ethereum/wiki/wiki/JSON-RPC#hex-value-encoding). ([#353](https://github.com/0xProject/0x-mesh/pull/353))
 - Fixed bug which resulted in orders that were close to expiring being re-added and removed multiple times, resulting in multiple ADDED and EXPIRED events for the same order ([#352](https://github.com/0xProject/0x-mesh/pull/352)).
 
->>>>>>> d85bc25f
 ## v3.0.0-beta
 
 ### Breaking changes 🛠 
