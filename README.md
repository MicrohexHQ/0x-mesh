[![Version](https://img.shields.io/badge/version-1.0.6--beta-orange.svg)](https://github.com/0xProject/0x-mesh/releases)
[![Chat with us on Discord](https://img.shields.io/badge/chat-Discord-blueViolet.svg)](https://discord.gg/HF7fHwk)
[![GoDoc](https://godoc.org/github.com/0xProject/0x-mesh?status.svg)](https://godoc.org/github.com/0xProject/0x-mesh)
[![Circle CI](https://img.shields.io/circleci/project/0xProject/0x-mesh/master.svg)](https://circleci.com/gh/0xProject/0x-mesh/tree/master)

# 0x Mesh

0x Mesh is a peer-to-peer network for sharing orders that adhere to the
[0x order message format](https://github.com/0xProject/0x-protocol-specification/blob/master/v2/v2-specification.md#order-message-format).

<<<<<<< HEAD
:no_entry: WARNING: This project is still under active development. Expect breaking changes before the official release. :no_entry:

## Versions

You are looking at the documentation for version `1.0.6-beta`. To see the
documentation for a different version, visit the
[Releases Page](https://github.com/0xProject/0x-mesh/releases).
=======
WARNING: This project is still under active development. Expect breaking changes before the official release.
>>>>>>> 036ffa60

## Deployment

[The Deployment Guide](docs/DEPLOYMENT.md)
will walk you through how to configure and deploy your own 0x Mesh node.

## Usage

Once you have deployed a 0x Mesh node, the
[Usage Guide](docs/USAGE.md)
explains how to interact with it using the JSON-RPC API.

## Development

We love receiving contributions from the community :smile: If you are interested
in helping develop 0x Mesh, please read the
[Development Guide](docs/DEVELOPMENT.md).
If you are looking for a place to start, take a look at the
[issues page](https://github.com/0xProject/0x-mesh/issues) and don't hesitate to
[reach out to us on Discord](https://discord.gg/HF7fHwk).

## Additional Background

-   [Announcement blog post](https://blog.0xproject.com/0x-roadmap-2019-part-3-networked-liquidity-0x-mesh-9a24026202b3)
-   [MVP architecture doc](https://drive.google.com/file/d/1dAVTEND7e1sISO9VZSOou0DN-igoUi9z/view)
-   [Video of talk at ETHNewYork](https://youtu.be/YUqe4fKBA2k?t=723)<|MERGE_RESOLUTION|>--- conflicted
+++ resolved
@@ -8,17 +8,7 @@
 0x Mesh is a peer-to-peer network for sharing orders that adhere to the
 [0x order message format](https://github.com/0xProject/0x-protocol-specification/blob/master/v2/v2-specification.md#order-message-format).
 
-<<<<<<< HEAD
-:no_entry: WARNING: This project is still under active development. Expect breaking changes before the official release. :no_entry:
-
-## Versions
-
-You are looking at the documentation for version `1.0.6-beta`. To see the
-documentation for a different version, visit the
-[Releases Page](https://github.com/0xProject/0x-mesh/releases).
-=======
 WARNING: This project is still under active development. Expect breaking changes before the official release.
->>>>>>> 036ffa60
 
 ## Deployment
 
